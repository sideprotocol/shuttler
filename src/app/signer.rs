--- conflicted
+++ resolved
@@ -2,14 +2,12 @@
 use bitcoincore_rpc::{Auth, Client};
 use cosmos_sdk_proto::cosmos::auth::v1beta1::query_client::QueryClient as AuthQueryClient;
 use cosmos_sdk_proto::cosmos::auth::v1beta1::{BaseAccount, QueryAccountRequest};
-<<<<<<< HEAD
-use frost_core::keys::dkg::round1::Package;
-=======
->>>>>>> 96eafa9f
 use frost_core::Field;
+use frost_secp256k1_tr::keys::dkg::round1::Package;
 use frost_secp256k1_tr::keys::{KeyPackage, PublicKeyPackage};
 use frost_secp256k1_tr::round1::{SigningCommitments, SigningNonces};
-use frost_secp256k1_tr::{self as frost, Secp256K1Sha256};
+use frost_secp256k1_tr::round2::SignatureShare;
+use frost_secp256k1_tr as frost;
 use frost::Identifier;
 use futures::StreamExt;
 
@@ -29,7 +27,7 @@
 use crate::helper::encoding::from_base64;
 use crate::helper::gossip::{subscribe_gossip_topics, SubscribeTopic};
 use crate::helper::now;
-use crate::protocols::sign::{received_sign_message, SignMesage};
+use crate::protocols::sign::{received_sign_message, SignMesage, SignTask};
 use crate::tickers::tss::{time_aligned_tasks_executor, time_free_tasks_executor};
 use crate::protocols::dkg::{received_dkg_response, DKGResponse, DKGTask};
 use crate::protocols::{TSSBehaviour, TSSBehaviourEvent};
@@ -69,6 +67,7 @@
     db_sign: sled::Db,
     db_dkg: sled::Db,
     db_dkg_variables: sled::Db,
+    db_keypair: sled::Db,
 }
 
 impl Signer {
@@ -97,6 +96,7 @@
         let db_sign_variables = sled::open(conf.get_database_with_name("sign-task-variables")).expect("Counld not create database!");
         let db_dkg_variables = sled::open(conf.get_database_with_name("dkg-variables")).expect("Counld not create database!");
         let db_dkg = sled::open(conf.get_database_with_name("dkg-task")).expect("Counld not create database!");
+        let db_keypair = sled::open(conf.get_database_with_name("keypair")).expect("Counld not create database!");
 
         Self {
             identity_key: local_key,
@@ -107,6 +107,7 @@
             db_dkg_variables,
             db_sign,
             db_sign_variables,
+            db_keypair
         }
     }
 
@@ -168,14 +169,11 @@
             let address_with_tweak = get_group_address_by_tweak(&pubkey.verifying_key(), tweak.clone(), self.config.bitcoin.network);
 
             addrs.push(address_with_tweak.to_string());
-            let re = config::save_keypair_to_db(address_with_tweak.to_string(), &config::Keypair{
+            self.save_keypair_to_db(address_with_tweak.to_string(), &config::Keypair{
                 priv_key: key.clone(),
                 pub_key: pubkey.clone(),
                 tweak: tweak,
             });
-            if re.is_err() {
-                error!("Failed to save generated keys to database: {:?}",   re.err());
-            }
         }
         
         // self.config.save().expect("Failed to save generated keys");
@@ -195,21 +193,24 @@
         hex::encode(self.identity_key.sign(sig_msg, None))
     }
 
-
     fn save_dkg_package<T: Serialize>(&self, key: String, package: &BTreeMap<Identifier, T>) {
         let value = serde_json::to_vec(package).unwrap();
-        if let Err(e) = self.db_dkg_variables.insert(key, value) {
+        debug!("save {}:{:?}", key, value);
+        if let Err(e) = self.db_dkg_variables.insert(key.as_bytes(), value) {
             error!("unable to save dkg variable: {e}");
         };
     }
-    pub fn save_dkg_round1_package<T: Serialize>(&self, task_id: &str, package: &BTreeMap<Identifier, T>) {
-        self.save_dkg_package(format!("dkg-{}-round1", task_id), package);
-    }
-    pub fn save_dkg_round2_package<T: Serialize>(&self, task_id: &str, package: &BTreeMap<Identifier, T>) {
-        self.save_dkg_package(format!("dkg-{}-round2", task_id), package);
-    }
-    pub fn get_dkg_round1_package(&self, task_id: &str) -> Option<BTreeMap<Identifier, Package<Secp256K1Sha256>>> {
-        match self.db_dkg_variables.get(format!("dkg-{}-round1", task_id)) {
+
+    pub fn save_dkg_round1_package(&self, task_id: &str, package: &BTreeMap<Identifier, Package>) {
+        self.save_dkg_package(format!("{}-round1", task_id), package);
+    }
+
+    pub fn save_dkg_round2_package(&self, task_id: &str, package: &BTreeMap<Identifier, BTreeMap<Identifier, Vec<u8>>>) {
+        self.save_dkg_package(format!("{}-round2", task_id), package);
+    }
+
+    pub fn get_dkg_round1_package(&self, task_id: &str) -> Option<BTreeMap<Identifier, Package>> {
+        match self.db_dkg_variables.get(format!("{}-round1", task_id).as_bytes()) {
             Ok(Some(v)) => {
                 Some(serde_json::from_slice(&v).unwrap())
             },
@@ -217,8 +218,9 @@
         }
     }
     pub fn get_dkg_round2_package(&self, task_id: &str) -> Option<BTreeMap<Identifier, BTreeMap<Identifier, Vec<u8>>>>{
-        match self.db_dkg_variables.get(format!("dkg-{}-round2", task_id)) {
-            Ok(Some(v)) => {
+        match self.db_dkg_variables.get(format!("{}-round2", task_id).as_bytes()) {
+            Ok(Some(v)) => {
+                debug!("loading package2: {}:{:?}", task_id, v);
                 Some(serde_json::from_slice(&v).unwrap())
             },
             _ => None
@@ -247,8 +249,8 @@
 
     pub fn remove_dkg_task(&self, task_id: &str) {
         self.db_dkg.remove(task_id).expect("Unable to remove task");
-        let _ = self.db_dkg_variables.remove(format!("dkg-{}-round1", task_id));
-        let _ = self.db_dkg_variables.remove(format!("dkg-{}-round2", task_id));
+        let _ = self.db_dkg_variables.remove(format!("{}-round1", task_id));
+        let _ = self.db_dkg_variables.remove(format!("{}-round2", task_id));
     }
 
     pub fn has_task_preceeded(&self, task_id: &str) -> bool {
@@ -266,75 +268,95 @@
     pub fn save_signing_local_variable(&self, task_id: &str, package: &BTreeMap<usize, SigningNonces>) {
         self.save_signing_package(task_id.as_bytes(), package);
     }
-    pub fn save_signing_commitments<T: Serialize>(&self, task_id: &str, package: &BTreeMap<Identifier, T>) {
+    pub fn save_signing_commitments<T: Serialize>(&self, task_id: &str, package: &BTreeMap<Index, T>) {
         self.save_signing_package(format!("{}-commitments", task_id).as_bytes(), package);
     }
-    pub fn save_signing_signature_shares<T: Serialize>(&self, task_id: &str, package: &BTreeMap<Identifier, T>) {
+    pub fn save_signing_signature_shares<T: Serialize>(&self, task_id: &str, package: &BTreeMap<Index, T>) {
         self.save_signing_package(format!("{}-sig-shares", task_id).as_bytes(), package);
     }
-    pub fn get_signing_local_variable(&self, task_id: &str) -> Option<BTreeMap<usize, SigningNonces>> {
+    pub fn get_signing_local_variable(&self, task_id: &str) -> BTreeMap<usize, SigningNonces> {
         match self.db_sign_variables.get( task_id.as_bytes()) {
             Ok(Some(v)) => {
+                serde_json::from_slice(&v).unwrap()
+            },
+            _ => BTreeMap::new()
+        }
+    }
+    pub fn get_signing_commitments(&self, task_id: &str) -> BTreeMap<Index, BTreeMap<Identifier, SigningCommitments>> {
+        match self.db_sign_variables.get( format!("{}-commitments", task_id).as_bytes()) {
+            Ok(Some(v)) => {
+                serde_json::from_slice(&v).unwrap()
+            },
+            _ => BTreeMap::new()
+        }
+    }
+    pub fn get_signing_signature_shares(&self, task_id: &str) -> BTreeMap<Index, BTreeMap<Identifier, SignatureShare>> {
+        match self.db_sign_variables.get( format!("{}-sig-shares", task_id).as_bytes()) {
+            Ok(Some(v)) => {
+                serde_json::from_slice(&v).unwrap()
+            },
+            _ => BTreeMap::new()
+        }
+    }
+    pub fn get_signing_task(&self, task_id: &str) -> Option<SignTask>{
+        match self.db_sign.get( task_id) {
+            Ok(Some(v)) => {
                 Some(serde_json::from_slice(&v).unwrap())
             },
             _ => None
         }
     }
-    pub fn get_signing_commitments(&self, task_id: &str) -> Option<BTreeMap<Index, BTreeMap<Identifier, SigningCommitments>>> {
-        match self.db_sign_variables.get( task_id) {
-            Ok(Some(v)) => {
-                Some(serde_json::from_slice(&v).unwrap())
-            },
-            _ => None
-        }
-    }
-    pub fn get_signing_signature_shares(&self, task_id: &str) -> Option<BTreeMap<usize, SigningNonces>> {
-        match self.db_sign_variables.get( task_id) {
-            Ok(Some(v)) => {
-                Some(serde_json::from_slice(&v).unwrap())
-            },
-            _ => None
-        }
-    }
-    pub fn get_dkg_round2_package(&self, task_id: &str) -> Option<BTreeMap<Identifier, BTreeMap<Identifier, Vec<u8>>>>{
-        match self.db_dkg_variables.get(format!("dkg-{}-round2", task_id)) {
-            Ok(Some(v)) => {
-                Some(serde_json::from_slice(&v).unwrap())
-            },
-            _ => None
-        }
-    }
-    pub fn get_dkg_task(&self, task_id: &str) -> Option<DKGTask>{
-        match self.db_dkg.get( task_id) {
-            Ok(Some(v)) => {
-                Some(serde_json::from_slice(&v).unwrap())
-            },
-            _ => None
-        }
-    }
-
-    pub fn save_dkg_task(&self, task: &DKGTask) {    
+
+    pub fn save_sign_task(&self, task: &SignTask) {    
         let value =  serde_json::to_vec(&task).unwrap();
-        self.db_dkg.insert(task.id.as_str(), value).expect("Failed to save task to database");
-    }
-
-    pub fn list_dkg_tasks(&self) -> Vec<DKGTask>{
-        self.db_dkg.iter().map(|r| { 
+        self.db_sign.insert(task.id.as_str(), value).expect("Failed to save task to database");
+    }
+
+    pub fn list_signing_tasks(&self) -> Vec<SignTask>{
+        self.db_sign.iter().map(|r| { 
             let (_k, v) = r.unwrap();
             serde_json::from_slice(&v).unwrap()
         }).collect()
     }
 
-    pub fn remove_dkg_task(&self, task_id: &str) {
-        self.db_dkg.remove(task_id).expect("Unable to remove task");
-        let _ = self.db_dkg_variables.remove(format!("dkg-{}-round1", task_id));
-        let _ = self.db_dkg_variables.remove(format!("dkg-{}-round2", task_id));
-    }
-
-    pub fn has_task_preceeded(&self, task_id: &str) -> bool {
-        self.db_dkg.contains_key(task_id).map_or(false, |v|v)
-    }
-
+    pub fn remove_signing_task(&self, task_id: &str) {
+        self.db_sign.remove(task_id).expect("Unable to remove task");
+        self.remove_signing_task_variables(task_id);
+    }
+
+    pub fn remove_signing_task_variables(&self, task_id: &str) {
+        let _ = self.db_dkg_variables.remove( task_id.as_bytes());
+        let _ = self.db_dkg_variables.remove(format!("{}-commitments", task_id).as_bytes());
+        let _ = self.db_dkg_variables.remove(format!("{}-sig-shares", task_id).as_bytes());
+    }
+
+    pub fn is_signing_task_exists(&self, task_id: &str) -> bool {
+        self.db_sign.contains_key(task_id).map_or(false, |v|v)
+    }
+
+    pub fn list_keypairs(&self) -> Vec<String> {
+        self.db_keypair.iter().map(|v| {
+            let (k, _value) = v.unwrap();
+            // keys.push(String::from_utf8(key.unwrap().0.to_vec()).unwrap());
+            String::from_utf8(k.to_vec()).unwrap()
+        }).collect::<Vec<_>>()
+    }
+
+    pub fn get_keypair_from_db(&self, address: &str) -> Option<config::Keypair> {
+        match self.db_keypair.get(address) {
+            Ok(Some(value)) => {
+                Some(serde_json::from_slice(&value).unwrap())
+            },
+            _ => {
+                error!("Not found keypair for address: {}", address);
+                None
+            }
+        }
+    }
+    pub fn save_keypair_to_db(&self, address: String, keypair: &config::Keypair) {
+        let value = serde_json::to_vec(keypair).unwrap();
+        let _ = self.db_keypair.insert(address, value);
+    }
 
 }
 
@@ -492,7 +514,7 @@
                 };
 
                 // debug!("Gossip Received {:?}", msg);
-                received_sign_message(msg);
+                received_sign_message(signer, msg);
             }
         }
         TSSBehaviourEvent::Identify(identify::Event::Received { peer_id, info, .. }) => {
